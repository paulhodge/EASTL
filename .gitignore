*.o
<<<<<<< HEAD
libEASTL.a
=======

# msvs
*.suo
*.sdf
*.opensdf
*.ipch
bin/*
tmp/*
>>>>>>> c9ac0cac
<|MERGE_RESOLUTION|>--- conflicted
+++ resolved
@@ -1,7 +1,5 @@
 *.o
-<<<<<<< HEAD
 libEASTL.a
-=======
 
 # msvs
 *.suo
@@ -9,5 +7,4 @@
 *.opensdf
 *.ipch
 bin/*
-tmp/*
->>>>>>> c9ac0cac
+tmp/*